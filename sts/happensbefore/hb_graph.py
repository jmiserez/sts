--- conflicted
+++ resolved
@@ -1308,11 +1308,8 @@
     t1 = time.time()
     
     self.graph.race_detector.detect_races(verbose=True)
-<<<<<<< HEAD
     self.graph.update_path_cache() # the race detector doesn't do it, so we do it ourself.
-=======
     self.graph.race_detector.print_races(self.verbose)
->>>>>>> 69f354f8
     t2 = time.time()
     
     packet_traces = self.graph.extract_traces(self.graph.g)
