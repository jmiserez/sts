#!/usr/bin/env python
import os
import sys

sys.path.append(os.path.join(os.path.dirname(__file__), "../../pox"))

import argparse
from collections import defaultdict
import networkx as nx

from pox.lib.packet.ethernet import ethernet
from pox.openflow.libopenflow_01 import ofp_flow_mod_command_rev_map
from pox.openflow.libopenflow_01 import OFPT_HELLO
from pox.openflow.libopenflow_01 import OFPT_FEATURES_REQUEST
from pox.openflow.libopenflow_01 import OFPT_FEATURES_REPLY
from pox.openflow.libopenflow_01 import OFPT_SET_CONFIG

from hb_utils import pkt_info

from hb_race_detector import RaceDetector
from hb_race_detector import predecessor_types

# To make sure all events are registered
from hb_json_event import *
from hb_events import *
from hb_sts_events import *

#
# Do not import any STS types! We would like to be able to run this offline
# from a trace file without having to depend on STS.
#


OFP_COMMANDS = {v: k for k, v in ofp_flow_mod_command_rev_map.iteritems()}

# OF Message types to skip from the trace
SKIP_MSGS = [OFPT_HELLO, OFPT_FEATURES_REQUEST, OFPT_FEATURES_REPLY,
             OFPT_SET_CONFIG]


class HappensBeforeGraph(object):
 
  def __init__(self, results_dir=None, add_hb_time=False, rw_delta=5,
               ww_delta=1, filter_rw=False, ignore_ethertypes=None,
               no_race=False, alt_barr=False):
    self.results_dir = results_dir
    
    self.g = nx.DiGraph()

    self.events_by_id = dict()
    self.pruned_events = set()

    self.events_by_pid_out = defaultdict(list)
    self.events_by_mid_out = defaultdict(list)
    
    # events that have a mid_in/mid_in and are still looking for a pid_out/mid_out to match 
    self.events_pending_pid_in = defaultdict(list)
    self.events_pending_mid_in = defaultdict(list)
    
    # for flow mod rule
    self.events_flowmod_by_dpid_match = defaultdict(list)
    
    # for barrier pre rule
    self.events_before_next_barrier = defaultdict(list)
    
    # for barrier post rule
    self.most_recent_barrier = defaultdict()
    
    # for races
    self.race_detector = RaceDetector(
      self, filter_rw=filter_rw, add_hb_time=add_hb_time, ww_delta=ww_delta,
      rw_delta=rw_delta)

    self.ww_delta = ww_delta
    self.rw_delta = rw_delta
    # Only mark time edges in the RaceDetetcor
    self.add_hb_time = False
    # Just to keep track of how many HB edges where added based on time
    self._time_hb_rw_edges_counter = 0
    self._time_hb_ww_edges_counter = 0

    self.ignore_ethertypes = check_list(ignore_ethertypes)
    self.no_race = no_race
    self.packet_traces = None
    self.host_sends = {}
    self.msg_handles = {}
    
    self.alt_barr = alt_barr

  @property
  def events(self):
    for _, data in self.g.nodes_iter(True):
      yield data['event']

  @property
  def predecessors(self):
    """Horribly inefficient!!!!!"""
    predecessors = defaultdict(set)
    for eid, data in self.g.nodes(data=True):
      event = data['event']
      predecessors[event] = set()
      for pred in self.g.predecessors_iter(eid):
        predecessors[event].add(self.g.node[pred]['event'])
    return predecessors

  @property
  def successors(self):
    """Horribly inefficient!!!!!"""
    successors = defaultdict(set)
    for eid, data in self.g.nodes(data=True):
      event = data['event']
      successors[event] = set()
      for pred in self.g.successors_iter(eid):
        successors[event].add(self.g.node[pred]['event'])
    return successors

  def _add_to_lookup_tables(self, event):
    if hasattr(event, 'pid_out'):
      for x in event.pid_out:
        self.events_by_pid_out[x].append(event)
    if hasattr(event, 'mid_out'):
      for x in event.mid_out:
        self.events_by_mid_out[x].append(event)

    self.lookup_tables = [ #( field name,
                           #  condition to be included,
                           #  search key
                           #),
                           (self.events_pending_pid_in, 
                            lambda x: hasattr(x, 'pid_in'), 
                            lambda x: x.pid_in ),
                           (self.events_pending_mid_in, 
                            lambda x: hasattr(x, 'mid_in'), 
                            lambda x: x.mid_in ),
                           (self.events_flowmod_by_dpid_match, 
                            lambda x: (x.type == 'HbMessageHandle' and
                                       hasattr(x, 'msg_type_str') and 
                                       x.msg_type == "OFPT_FLOW_MOD" and
                                       hasattr(x, 'dpid') and
                                       hasattr(x, 'msg_flowmod')
                                       ),
                            lambda x: (x.dpid, x.msg_flowmod) ),
                           ]
    for entry in self.lookup_tables:
      table, condition, key = entry
      if condition(event):
        table[key(event)].append(event)
    
  def _update_event_is_linked_pid_in(self, event):
    if event in self.events_pending_pid_in[event.pid_in]:
      self.events_pending_pid_in[event.pid_in].remove(event)
  def _update_event_is_linked_mid_in(self, event):
    if event in self.events_pending_mid_in[event.mid_in]:
      self.events_pending_mid_in[event.mid_in].remove(event)
  def _update_event_has_no_further_successors_pid_out(self, event):
    # TODO(jm): This is now never possible/valid, and this function should never be called. Remove it.
    if event in self.events_by_pid_out[event.pid_out]:
      self.events_by_pid_out[event.pid_out].remove(event)
  def _update_event_has_no_further_successors_mid_out(self, event):
    # TODO(jm): This is now never possible/valid, and this function should never be called. Remove it.
    if event in self.events_by_mid_out[event.mid_out]:
      self.events_by_mid_out[event.mid_out].remove(event)
  
  def _add_edge(self, before, after, sanity_check=True, **attrs):
    if sanity_check and before.type not in predecessor_types[after.type]:
      print "Warning: Not a valid HB edge: "+before.typestr+" ("+str(before.eid)+") < "+after.typestr+" ("+str(after.eid)+")"
      assert False 
    #self.predecessors[after].add(before)
    #self.successors[before].add(after)
    src, dst = before.eid, after.eid
    if self.g.has_edge(src, dst):
      rel = self.g.edge[src][dst]['rel']
      # Allow edge to be added multiple times because of the same relation
      # This is useful for time based edges
      if rel != attrs['rel']:
        raise ValueError(
          "Edge already added %d->%d and relation: %s" % (src, dst, rel))
    self.g.add_edge(before.eid, after.eid, attrs)

  def _rule_01_pid(self, event):
    # pid_out -> pid_in
    if hasattr(event, 'pid_in'):
      if event.pid_in in self.events_by_pid_out:
        for other in self.events_by_pid_out[event.pid_in]: 
          self._add_edge(other, event, rel='pid')
          self._update_event_is_linked_pid_in(event)
    # TODO(jm): remove by reordering first
    # recheck events added in an order different from the trace order
    if hasattr(event, 'pid_out'):
      for pid_out in event.pid_out:
        if pid_out in self.events_pending_pid_in:
          for other in self.events_pending_pid_in[pid_out][:]: # copy list [:], so we can remove from it
            self._add_edge(event, other, rel='pid')
            self._update_event_is_linked_pid_in(other)
            
  def _rule_02_mid(self, event):
    # mid_out -> mid_in
    if hasattr(event, 'mid_in'):
      if event.mid_in in self.events_by_mid_out:
        for other in self.events_by_mid_out[event.mid_in]:
          self._add_edge(other, event, rel='mid')
          self._update_event_is_linked_mid_in(event)
    # TODO(jm): remove by reordering first
    # recheck events added in an order different from the trace order (mainly controller events as they are asynchronously logged)
    if hasattr(event, 'mid_out'):
      for mid_out in event.mid_out:
        if mid_out in self.events_pending_mid_in:
          for other in self.events_pending_mid_in[mid_out][:]: # copy list [:], so we can remove from it
            self._add_edge(event, other, rel='mid')
            self._update_event_is_linked_mid_in(other)
  
  def _rule_03_barrier_pre(self, event):
    if event.type == 'HbMessageHandle':
      if event.msg_type_str == "OFPT_BARRIER_REQUEST":
        for other in self.events_before_next_barrier[event.dpid]:
          self._add_edge(other, event, rel='barrier_pre')
        del self.events_before_next_barrier[event.dpid]
      else:
        self.events_before_next_barrier[event.dpid].append(event)
        
  def _rule_04_barrier_post(self, event):
    if event.type == 'HbMessageHandle':
      if event.msg_type_str == "OFPT_BARRIER_REQUEST":
        self.most_recent_barrier[event.dpid] = event
      else:
        if event.dpid in self.most_recent_barrier:
          other = self.most_recent_barrier[event.dpid]
          self._add_edge(other, event, rel='barrier_post')
  
  def _find_triggering_HbControllerHandle_for_alternative_barrier(self, event):
    """
    Returns the HbControllerHandle that is responsible for triggering this event
    
    event (HbMessageHandle) <- (HbControllerSend) <- trigger (HbControllerHandle)
    """
    preds = self.g.predecessors(event.eid)
    if len(preds) > 0:
      candidates = filter(lambda x: self.g.node[x]['event'].type == "HbControllerSend", preds)
      assert len(candidates) <= 1 # at most one HbControllerSend exists
      if len(candidates) == 1:
        send_event_eid = candidates[0]
        assert self.g.node[send_event_eid]['event'].type == "HbControllerSend"
        preds = self.g.predecessors(send_event_eid)
        candidates = filter(lambda x: self.g.node[x]['event'].type == "HbControllerHandle", preds)
        assert len(candidates) <= 1 # at most one HbControllerHandle exists
        if len(candidates) == 1:
          handle_event_eid = candidates[0]  
          assert self.g.node[handle_event_eid]['event'].type == "HbControllerHandle"
          return handle_event_eid
    return None
    
  def _rule_03b_alternative_barrier_pre(self, event):
    """
    Instead of using the dpid for barriers, this uses the eid of the predecessor HbControllerSend (if it exists).
    """
    if event.type == 'HbMessageHandle':
      ctrl_handle_eid = self._find_triggering_HbControllerHandle_for_alternative_barrier(event)
      if ctrl_handle_eid is not None:
        if event.msg_type_str == "OFPT_BARRIER_REQUEST":
          for other in self.events_before_next_barrier[ctrl_handle_eid]:
            self._add_edge(other, event, rel='barrier_pre')
          del self.events_before_next_barrier[ctrl_handle_eid]
        else:
          self.events_before_next_barrier[ctrl_handle_eid].append(event)
    elif event.type == 'HbControllerSend':
      succ = self.g.successors(event.eid)
      for i in succ:
        self._rule_03b_alternative_barrier_pre(self.g.node[i]['event'])
        self._rule_04b_alternative_barrier_post(self.g.node[i]['event'])
          
  def _rule_04b_alternative_barrier_post(self, event):
    """
    Instead of using the dpid for barriers, this uses the eid of the predecessor HbControllerSend (if it exists).
    """
    if event.type == 'HbMessageHandle':
      ctrl_handle_eid = self._find_triggering_HbControllerHandle_for_alternative_barrier(event)
      if ctrl_handle_eid is not None:
        if event.msg_type_str == "OFPT_BARRIER_REQUEST":
          self.most_recent_barrier[ctrl_handle_eid] = event
        else:
          if ctrl_handle_eid in self.most_recent_barrier:
            other = self.most_recent_barrier[ctrl_handle_eid]
            self._add_edge(other, event, rel='barrier_post')
    elif event.type == 'HbControllerSend':
      succ = self.g.successors(event.eid)
      for i in succ:
        self._rule_03b_alternative_barrier_pre(self.g.node[i]['event'])
        self._rule_04b_alternative_barrier_post(self.g.node[i]['event'])
        
  def _rule_05_flow_removed(self, event):
<<<<<<< HEAD
    '''
    ofp_flow_removed messages are issued when:
    
    Sequence of events that may trigger a FLOW_REMOVED message:
    ===========================================================
    
    1a. ADD: An ADD flow mod is sent, which has it's OFPFF_SEND_FLOW_REM flag bit set.
       - bit is set if the 0-th bit (LSB) of fm.flags is set to 1, i.e. if:
         (fm.flags & (1 << 0)) != 0, or easier
         (fm.flags & OFPFF_SEND_FLOW_REM) != 0
    
    1b. MODIFY: Alternatively, a MODIFY flow_mod is sent (with OFPFF_SEND_FLOW_REM flag bit set),
        and it does not match any flows already installed. This adds the flow, as
        the MODIFY acts as an ADD.
    
    2.  MODIFY: (Possibly) the flow is modified 1 or more times by a MODIFY flow mod.
        - This may change the following fields each time:
          - cookie
          - actions
          - idle_timeout (but *not* the timer itself)
          - hard_timeout (but *not* the timer itself)
          - flags (this may change the OFPFF_SEND_FLOW_REM bit!)
        - Note again that none of the counters or idle/hard timeout timers are changed.
          The duration_sec and duration_nsec fields should continue to count up.
         
    3a. DELETE: A DELETE flow mod is sent, and the OFPFF_SEND_FLOW_REM flag is still set.
    3b. Expiry: One of the timers (hard/idle) reaches the idle_timeout/hard_timeout value,
        and the OFPFF_SEND_FLOW_REM flag is still set.
        
    Structure/Contents of the FLOW_REMOVED message:
    ===============================================
    1. match, priority
       These are identical to the flow mod that installed this flow.
       - This can *only* be the flow mod that originally added this flow
         -> So the type is ADD or MODIFY, but only if MODIFY acted as an ADD (because no rules were matched)
       - Any following flow mods of type MODIFY will not be able to change these fields.
       
    2. cookie
       This is the cookie value set by the last flow mod that touched this flow.
       - This can be either the flow mod that originally installed this flow
         (as for match, priority)
      - But it can also be the latest MODIFY flow mod that modified this flow mod.
        The spec says that the cookie field is updated in each flow touched/modified
        by a MODIFY flow mod.
      - Cookie values need not be unique, so this is not of much value for us.
        
    3. reason
       This is one of the following:
       - OFPRR_IDLE_TIMEOUT: This flow was removed due to a lack of packet reads that match this flow.
         -> This timeout starts when the flow is originally added (due to a ADD or a MODIFY that acted as an ADD).
         -> MODIFY flow mods do *not* reset this timer!
         -> Packet reads *do* modify this timer.
       - OFPRR_HARD_TIMEOUT: This flow was removed due to due the fixed timeout.
         -> This timeout starts when the flow is originally added (due to a ADD or a MODIFY that acted as an ADD).
         -> MODIFY flow mods do *not* reset this timer!
       - OFPRR_DELETE: this flow was deleted explicitly
       
    4. duration_sec, duration_nsec
       - The total duration that the flow was installed is duration_sec*10^9 + duration_nsec nanoseconds.
         (millisecond precision is required by the spec)
         
    What should be matched:
    =======================
    
    - If the reason is OFPRR_DELETE, we should just add a link from the DELETE to the FLOW_REMOVED.
      Linking the DELETE with the ADD should be done in other rules
    
    - If the reason is a timeout, we should add all MODIFYs that match (match, priority) and
      that are sufficient time away. (same as other rules)
      
    - If the reason is a timeout, we should *also* try to add the ADD that initially installed
      it. This ADD does *not* need to be sufficient time away, but it needs to be at least 
      duration_sec*10^9+duration_nsec nanoseconds away.
       -> Note: It will always be more than this time away, as the message is logged to the trace before
                the rule is installed. 
    
    '''
    if type(event) not in [HbAsyncFlowExpiry]:
      return
    flow_table = event.flow_table
    entry = event.entry # the removed entry
    reason = event.reason # TODO(jm): implement reason, currently None.
    
    duration = entry.duration_sec*10^9 + entry.duration_nsec

    # Case 1: Reason: DELETE
    # TODO(jm): Currently assume reason timeout, as it's not implemented yet.
    
    #
    # code here
    #
    
    
    # Case 2: Reason: IDLE/HARD_TIMEOUT
    # Step 2.1: Add all MODIFY that are sufficient time away

    # Find other write events in the graph.
    for e in self.events:
      if e == event:
        continue
      # Skip none switch event
      if type(e) != HbMessageHandle:
        continue
      k_ops = []
      # Find the write ops
      for op in e.operations:
        if type(op) == TraceSwitchFlowTableWrite:
          
          # TODO(jm): Check if it is a MODIFY
          
          #
          # code here
          #
          
          # if is MODIFY, then:
            #k_ops.append(op)
          pass
      
      if not k_ops:
        continue
      # Make the edge
      for k_op in k_ops:
        delta = abs(event.t - k_op.t)
        if delta > self.ww_delta:
          self._time_hb_ww_edges_counter += 1
          self._add_edge(e, event, sanity_check=False)
        break
      
    # Step 2.2: Add the ADD that initially installed it, if it is >= duration time away.
    #TODO(jm): add the ADD, use duration instead of self.ww_delta to check
    
    #
    # code here
    #
    
    
    
=======
    # TODO(jm): This is not correct. Flow removed messages do not necessarily contain the exact same flowmod message as was installed.
    # TODO(jm): Rather, we should match only on (match, cookie, priority), not also on actions
    #          and also only consider flow mods where the OFPFF_SEND_FLOW_REM flag was set
    if event.type == 'HbMessageHandle' and event.msg_type_str == "OFPT_FLOW_REMOVED":
      search_key = (event.dpid, event.msg_flowmod)
      # TODO(jm): here: check for all self.events_flowmod_by_dpid_match, generate search_key2 by removing actions and then compare
      # TODO(jm): better yet, add a new self.events_flowremoved_mcp_by_dpid_match dict  
      if search_key in self.events_flowmod_by_dpid_match:
        for other in self.events_flowmod_by_dpid_match[search_key]:
          self._add_edge(other, event, rel='flow_removed')
          # do not remove, one flow mod could have installed multiple rules
>>>>>>> 531bf2ae

  def _rule_06_time_rw(self, event):
    if type(event) not in [HbPacketHandle]:
      return
    packet_match = ofp_match.from_packet(event.packet, event.in_port)
    operations = []
    # Get all the read operations in the event
    # For OF 1.0 should be only one op, but more for OF1.3
    for op in event.operations:
      if type(op) ==  TraceSwitchFlowTableRead:
        operations.append(op)
    for e in self.events:
      if type(e) != HbMessageHandle:
        continue
      for op in e.operations:
        if type(op) != TraceSwitchFlowTableWrite:
          continue
        if not op.flow_mod.match.matches_with_wildcards(packet_match, consider_other_wildcards=False):
          continue
        delta = abs(op.t - operations[0].t)
        if (delta > self.rw_delta):
          self._time_hb_rw_edges_counter += 1
          self._add_edge(e, event, sanity_check=False, rel='time')
        break

  def _rule_07_time_ww(self, event):
    if type(event) not in [HbMessageHandle]:
      return
    i_ops = []

    # Get all the write operations in the event
    # For OF 1.0 should be only one op, but more for OF1.3
    for op in event.operations:
      if type(op) ==  TraceSwitchFlowTableWrite:
        i_ops.append(op)
    # No write operations in the event, just skip
    if not i_ops:
      return

    # Find other write events in the graph.
    for e in self.events:
      if e == event:
        continue
      # Skip none switch event
      if type(e) != HbMessageHandle:
        continue
      k_ops = []
      # Find the write ops
      for op in e.operations:
        if type(op) == TraceSwitchFlowTableWrite:
          k_ops.append(op)
      if not k_ops:
        continue
      # Make the edge
      for i_op in i_ops:
        for k_op in k_ops:
          # Skip if events commute anyway
          if self.race_detector.commutativity_checker.check_commutativity_ww(
                  event, i_op, e, k_op):
            continue
          delta = abs(i_op.t - k_op.t)
          if delta > self.ww_delta:
            self._time_hb_ww_edges_counter += 1
            self._add_edge(e, event, sanity_check=False, rel='time')
          break

  def _update_edges(self, event):
    self._rule_01_pid(event)
    self._rule_02_mid(event)
    if self.alt_barr:
      self._rule_03b_alternative_barrier_pre(event)
      self._rule_04b_alternative_barrier_post(event)
    else:
      self._rule_03_barrier_pre(event)
      self._rule_04_barrier_post(event)
    self._rule_05_flow_removed(event)
    if self.add_hb_time:
      self._rule_06_time_rw(event)
      self._rule_07_time_ww(event)

  def _add_transitive_edges(self, event):
    """
    Add transitive edges: A->x->B will add edge A->B
    """
    out_events = set(self.successors[event])
    in_events = set(self.predecessors[event])
    
    for in_evt in in_events:
      for out_evt in out_events:
        self._add_edge(in_evt, out_evt, sanity_check=False)
  
  # TODO(jm): make online_update a config option
  def add_line(self, line, online_update=False):
    # Skip empty lines and the ones start with '#'
    if not line or line.startswith('#'):
      return

    event = JsonEvent.from_json(json.loads(line))
    self.add_event(event)
    if online_update:
      self.race_detector.detect_races(event)
      has_new_races = self.race_detector.total_races > 0
      self.race_detector.detect_races()
      if has_new_races:
        self.race_detector.print_races()
      self.store_graph()

  def add_event(self, event):
    #self.events.append(event)
    assert event.eid not in self.events_by_id
    if self.ignore_ethertypes:
      packet = None
      if hasattr(event, 'packet'):
        packet = event.packet
      if type(event) == HbMessageHandle and getattr(event.msg, 'data', None):
        packet = ethernet(event.msg.data)
      if packet and packet.type in self.ignore_ethertypes:
        return

    msg_type = getattr(event, 'msg_type', None)
    if msg_type in SKIP_MSGS:
      return
    self.g.add_node(event.eid, event=event)
    self.events_by_id[event.eid] = event
    self._add_to_lookup_tables(event)

    def _handle_HbAsyncFlowExpiry(event):
      self._update_edges(event)
    def _handle_HbPacketHandle(event):
      self._update_edges(event)
    def _handle_HbPacketSend(event):
      self._update_edges(event)
    def _handle_HbMessageHandle(event):
      self._update_edges(event)
      self.msg_handles[event.eid] = event
    def _handle_HbMessageSend(event):
      self._update_edges(event)
    def _handle_HbHostHandle(event):
      self._update_edges(event)
    def _handle_HbHostSend(event):
      self._update_edges(event)
      self.host_sends[event.eid] = event
    def _handle_HbControllerHandle(event):
      self._update_edges(event)
    def _handle_HbControllerSend(event):
      self._update_edges(event)
    def _handle_default(event):
      pass
    
    handlers = {'HbAsyncFlowExpiry':   _handle_HbAsyncFlowExpiry,
                'HbPacketHandle':      _handle_HbPacketHandle,
                'HbPacketSend':        _handle_HbPacketSend,
                'HbMessageHandle':     _handle_HbMessageHandle,
                'HbMessageSend':       _handle_HbMessageSend,
                'HbHostHandle':        _handle_HbHostHandle,
                'HbHostSend':          _handle_HbHostSend,
                'HbControllerHandle':  _handle_HbControllerHandle,
                'HbControllerSend':    _handle_HbControllerSend,
                 }
    handlers.get(event.type, _handle_default)(event)

  def load_trace(self, filename):
    self.g = nx.DiGraph()
    self.events_by_id = dict()
    with open(filename) as f:
      for line in f:
        self.add_line(line, online_update=False)
    print "Read in " + str(len(list(self.events))) + " events."
    #self.events.sort(key=lambda i: i.eid)

  def store_graph(self, filename="hb.dot",  print_packets=False, print_only_racing=False, print_only_harmful=False):
    if self.results_dir is not None:
      filename = os.path.join(self.results_dir,filename)

    self.prep_draw(self.g, print_packets)
    nx.write_dot(self.g, os.path.join(self.results_dir, "g.dot"))

    interesting_msg_types = ['OFPT_PACKET_IN',
                            'OFPT_FLOW_REMOVED',
                            'OFPT_PACKET_OUT',
                            'OFPT_FLOW_MOD',
                            'OFPT_BARRIER_REQUEST',
                            'OFPT_BARRIER_REPLY',
                            'OFPT_HELLO',
                            ]
        
#     prunable_types =  [
#                        EventType.HbPacketSend,
#                        EventType.HbHostHandle,
#                        EventType.HbHostSend,
#                        EventType.HbControllerHandle,
#                        EventType.HbControllerSend,
#                       ]
    
    prunable_types =  []

    # make a copy of self.predecessors, and then add transitive edges
    # this way we can customize the output of the graphviz file without affecting
    # the graph itself
    pruned_events = []
    transitive_predecessors = defaultdict(set)
    for k,v in self.predecessors.iteritems():
      transitive_predecessors[k].update(v)
    for i in self.events:
      if i.type in prunable_types:
        out_events = set(self.successors[i])
        in_events = set(self.predecessors[i])
        for in_evt in in_events:
          for out_evt in out_events:
            transitive_predecessors[out_evt].add(in_evt)
        pruned_events.append(i)
    
    if print_only_racing:
      for i in self.events:
        if i not in self.race_detector.racing_events:
          pruned_events.append(i)
        else:
          if print_only_harmful and i not in self.race_detector.racing_events_harmful:
            pruned_events.append(i)
            
    dot_lines = []
    dot_lines.append("digraph G {\n");
    for i in self.events:
      if i not in pruned_events:
        optype = ""
        shape = ""
        if hasattr(i, 'operations'):
          for x in i.operations:
            if x.type == 'TraceSwitchFlowTableWrite':
              optype = 'FlowTableWrite'
              shape = '[shape=box style="bold"]'
              break
            if x.type == 'TraceSwitchFlowTableRead':
              optype = 'FlowTableRead'
              shape = '[shape="box"]'
              break
        
        event_info_lines = []
        if optype != "":
          event_info_lines.append("Op: " + optype)
        if (hasattr(i, 'msg_type')):
          event_info_lines.append("MsgType: " + i.msg_type_str)
        if (hasattr(i, 'in_port')):
          event_info_lines.append("InPort: " + str(i.in_port))
        if (hasattr(i, 'buffer_id')):
          event_info_lines.append("BufferId: " + str(i.buffer_id))
        if hasattr(i, 'packet'):
          if print_packets:
            pkt = pkt_info(i.packet)
            event_info_lines.append("Pkt: " + pkt)
        if not hasattr(i, 'msg_type') or i.msg_type_str in interesting_msg_types:
            event_info_lines_str = ""
            for x in event_info_lines:
              event_info_lines_str += '\n'
              event_info_lines_str += str(x)
            dot_lines.append('{0} [label="ID: {0}\\nDPID: {1}\\nEvent: {2}\\n{3}"] {4};\n'.format(
                i.eid, 
                "" if not hasattr(i, 'dpid') else i.dpid,
                i.type,
                event_info_lines_str,
                shape))
    for k,v in transitive_predecessors.iteritems():
      if k not in pruned_events:
        for i in v:
          if i not in pruned_events and (not hasattr(i, 'msg_type') or i.msg_type_str in interesting_msg_types):
            dot_lines.append('    {} -> {};\n'.format(i.eid,k.eid))
    dot_lines.append('edge[constraint=false arrowhead="none"];\n')
    if not self.no_race:
      if not print_only_harmful:
        for race in self.race_detector.races_commute:
          if race[1] not in pruned_events and race[2] not in pruned_events:
            dot_lines.append('    {1} -> {2} [style="dotted"];\n'.format(race.rtype, race.i_event.eid, race.k_event.eid))
      for race in self.race_detector.races_harmful:
        if race[1] not in pruned_events and race[2] not in pruned_events:
            dot_lines.append('    {1} -> {2} [style="bold", color="red"];\n'.format(race.rtype, race.i_event.eid, race.k_event.eid))
    dot_lines.append("}\n");
    with open(filename, 'w') as f:
      f.writelines(dot_lines)

  @staticmethod
  def prep_draw(g, print_packets):
    """
    Adds proper annotation for the graph to make drawing it more pleasant.
    """
    def pretty_match(match):
      lines = match.show()
      output = ''
      for line in lines.split('\n'):
        if not line.startswith('wildcards: '):
          output += line + ' '
      output = output.rstrip()
      if output == '':
        output = '*'
      return output.rstrip()

    for eid, data in g.nodes_iter(data=True):
      event = data['event']
      label = "ID %d \\n %s" % (eid, event.type)
      shape = "oval"
      op = None
      if hasattr(event, 'operations'):
        for x in event.operations:
          if x.type == 'TraceSwitchFlowTableWrite':
            op = "FlowTableWrite"
            op += "\\nCMD: " + OFP_COMMANDS[x.flow_mod.command]
            op += "\\nMatch: " + pretty_match(x.flow_mod.match)
            label += "\\nt: " + repr(x.t)
            shape = 'box'
            g.node[eid]['style'] = 'bold'
            break
          if x.type == 'TraceSwitchFlowTableRead':
            op = "FlowTableRead"
            label += "\\nt: " + repr(x.t)
            shape = 'box'
            break
      if op:
        label += "\\nOp: %s" % op
      if hasattr(event, 'hid'):
        label += "\\nHID: " + str(event.hid)
      if hasattr(event, 'dpid'):
        label += "\\nDPID: " + str(event.dpid)
      if hasattr(event, 'msg_type'):
        label += "\\nMsgType: " + event.msg_type_str
      if hasattr(event, 'in_port'):
        label += "\\nInPort: " + str(event.in_port)
      if hasattr(event, 'out_port') and not isinstance(event.out_port, basestring):
        label += "\\nOut Port: " + str(event.out_port)
      if hasattr(event, 'buffer_id'):
        label += "\\nBufferId: " + str(event.buffer_id)
      if print_packets and hasattr(event, 'packet'):
        pkt = pkt_info(event.packet)
        label += "\\nPkt: " + pkt
      if print_packets and getattr(event, 'msg', None):
        if getattr(event.msg, 'data', None):
          pkt = pkt_info(ethernet(event.msg.data))
          label += "\\nPkt: " + pkt
      g.node[eid]['label'] = label
      g.node[eid]['shape'] = shape
    for src, dst, data in g.edges_iter(data=True):
      g.edge[src][dst]['label'] = data['rel']
      if data['rel'] == 'race':
        if data['harmful']:
          g.edge[src][dst]['color'] = 'red'
          g.edge[src][dst]['style'] = 'bold'
        else:
          g.edge[src][dst]['style'] = 'dotted'

  def extract_traces(self, g):
    """
    Given HB graph g, this method return a list of subgraph starting from
    a HostSend event and all the subsequent nodes that happened after it.

    This method will exclude all the nodes connected because of time and the
    nodes connected after HostHandle.
    """
    traces = []
    # Sort host sends by eid, this will make the output follow the trace order
    eids = self.host_sends.keys()
    eids = sorted(eids)
    for eid in eids:
      nodes = list(nx.dfs_preorder_nodes(g, eid))
      # Remove other HostSends
      for node in nodes:
        if eid != node and isinstance(g.node[node]['event'], HbHostSend):
          nodes.remove(node)
      subg = nx.DiGraph(g.subgraph(nodes), host_send=g.node[eid]['event'])
      traces.append(subg)
    for i in range(len(traces)):
      subg = traces[i]
      for src, dst, data in subg.edges(data=True):
        if data['rel'] in ['time', 'race']:
          subg.remove_edge(src, dst)
      # Remove disconnected subgraph
      host_send = subg.graph['host_send']
      nodes = nx.dfs_preorder_nodes(subg, host_send.eid)
      traces[i] = nx.DiGraph(subg.subgraph(nodes), host_send=host_send)
    return traces

  def store_traces(self, results_dir, print_packets=True):
    subgraphs = self.extract_traces(self.g)
    self.packet_traces = subgraphs
    for i in range(len(subgraphs)):
      subg = subgraphs[i]
      send = subg.graph['host_send']
      HappensBeforeGraph.prep_draw(subg, print_packets)
      nx.write_dot(subg, "%s/trace_%s_%s_%04d.dot" % (results_dir,
                                                      str(send.packet.src),
                                                      str(send.packet.dst), i))

  def add_harmful_edges(self, bidir=False):
    for race in self.race_detector.races_harmful:
      props = dict(rel='race', rtype=race.rtype, harmful=True)
      self.g.add_edge(race.i_event.eid, race.k_event.eid, attr_dict=props)
      if bidir:
        self.g.add_edge(race.k_event.eid, race.i_event.eid, attr_dict=props)

  def add_commute_edges(self, bidir=False):
    for race in self.race_detector.races_commute:
      props = dict(rel='race', rtype=race.rtype, harmful=False)
      self.g.add_edge(race.i_event.eid, race.k_event.eid, attr_dict=props)
      if bidir:
        self.g.add_edge(race.k_event.eid, race.i_event.eid, attr_dict=props)

  def get_racing_events(self, trace, ignore_other_traces=True):
    """
    For a given packet trace, return all the races that races with its events
    """
    # Set of all events that are part of a harmful race
    all_harmful = set([event.eid for event in
                   self.race_detector.racing_events_harmful])
    # Set of event ids of a packet trace
    eids = set(trace.nodes())
    # All events in packet trace that are also part of a race
    racing = list(eids.intersection(all_harmful))
    # Get the actual reported race;
    # will get us the other event that has been part of the race
    races = [race for race in self.race_detector.races_harmful
             if race.i_event.eid in racing or race.k_event.eid in racing]
    if ignore_other_traces:
      # We don't care about write on the packet trace that races with reads
      # on other packet traces. The other traces will be reported anyway.
      to_remove = []
      for race in races:
        if trace.has_node(race.i_event.eid):
          mine = race.i_event
          other = race.k_event
        else:
          mine = race.k_event
          other = race.i_event
        # Mine is write and racing with read from other packet trace
        # Then don't report it, because it's going to be reported in the other
        # Packet trace anyway
        if isinstance(mine, HbMessageHandle) and isinstance(other, HbPacketHandle):
          to_remove.append(race)
      for i in to_remove:
        races.remove(i)
    return races

  def find_inconsistent(self):
    """
    Finds all the races related each packet trace
    """
    races = []
    just_first = False
    for trace in self.packet_traces:
      tmp = self.get_racing_events(trace, True)
      if not tmp:
        continue
      if len(tmp) == 1:
        send = trace.graph['host_send']
        if trace.has_edge(send.eid, tmp[0].i_event.eid) or\
            trace.has_edge(send.eid, tmp[0].k_event.eid):
          print "Ignoring race for on the first switch: for %s->%s" % (str(send.packet.src), str(send.packet.dst))
          just_first = True
          #continue
      races.append((trace, tmp, just_first))
    return races

  def print_racing_packet_trace(self, result_dir, trace, races, just_first=False):
    """
    first is the trace
    second is the list of races
    """
    host_send = trace.graph['host_send']
    g = nx.DiGraph(trace, host_send= host_send)
    for race in races:
      if not g.has_node(race.i_event.eid):
        g.add_node(race.i_event.eid, event=race.i_event)
      if not g.has_node(race.k_event.eid):
        g.add_node(race.k_event.eid, event=race.k_event)
      g.add_edge(race.i_event.eid, race.k_event.eid, rel='race', harmful=True)

    self.prep_draw(g, TraceSwitchPacketUpdateBegin)
    src = str(host_send.packet.src)
    dst = str(host_send.packet.dst)
    if just_first:
      rtype = 'ignore'
    else:
      rtype = 'race'
    name = "/%s/%s_%s_%s_%d.dot" % (result_dir, rtype, src, dst, host_send.eid)
    print "Storing packet inconsistency for %s->%s in %s " % (src, dst, name)
    nx.write_dot(g, name)

  def cluster_cmds(self):
    """
    Cluster the update commands by time.
    """
    # Set of flowMods
    fmods = []
    for event in self.msg_handles.itervalues():
      if event.msg_type_str == 'OFPT_FLOW_MOD':
        fmods.append(event)
    # Cluster by time
    from scipy.cluster.hierarchy import fclusterdata
    features = [[e.operations[0].t] for e in fmods]
    result = fclusterdata(features, 1, criterion="distance")
    clustered = defaultdict(list)
    for i in range(len(fmods)):
      clustered[result[i]].append(fmods[i])
    # just trying to order the versions
    ordered = sorted(clustered.keys(), key= lambda i: clustered[i][0].operations[0].t)
    clustered_ordered = dict()
    for i in range(len(ordered)):
      clustered_ordered[i] = clustered[ordered[i]]
    self.clustered_cmds = clustered_ordered
    return clustered_ordered

  def find_inconsistent_updates(self):
    """Try to find if two versions race with each other"""
    ww_races = defaultdict(list)
    for race in self.race_detector.races_harmful:
      if race.rtype == 'w/w':
        ww_races[race.i_event.eid].append(race.k_event.eid)
        ww_races[race.k_event.eid].append(race.i_event.eid)

    self.cluster_cmds()
    for version, events in self.clustered_cmds.iteritems():
      cmds = [e.eid for e in events]
      for cmd in cmds:
        if cmd in ww_races:
          for other in ww_races[cmd]:
            if other not in cmds:
              print "RACE version", version, " eid: ", cmd, " other eid", other


class Main(object):
  
  def __init__(self, filename, print_pkt, print_only_racing, print_only_harmful,
               add_hb_time=True, rw_delta=5, ww_delta=5, filter_rw=False,
               ignore_ethertypes=None, no_race=False, alt_barr=False):
    self.filename = os.path.realpath(filename)
    self.results_dir = os.path.dirname(self.filename)
    self.output_filename = self.results_dir + "/" + "hb.dot"
    self.print_pkt = print_pkt
    self.print_only_racing = print_only_racing
    self.print_only_harmful = print_only_harmful
    self.add_hb_time = add_hb_time
    self.rw_delta = rw_delta
    self.ww_delta = ww_delta
    self.filter_rw = filter_rw
    self.ignore_ethertypes = ignore_ethertypes
    self.no_race = no_race
    self.alt_barr = alt_barr

  def run(self):
    import time
    self.graph = HappensBeforeGraph(results_dir=self.results_dir,
                                    add_hb_time=self.add_hb_time,
                                    rw_delta=self.rw_delta,
                                    ww_delta=self.ww_delta,
                                    filter_rw=self.filter_rw,
                                    ignore_ethertypes=self.ignore_ethertypes,
                                    no_race=self.no_race,
                                    alt_barr=self.alt_barr)
    t0 = time.time()    
    self.graph.load_trace(self.filename)
    t1 = time.time()
    self.graph.race_detector.detect_races(verbose=True)
    t2 = time.time()
    self.graph.race_detector.print_races()
    t3 = time.time()
    self.graph.store_graph(self.output_filename, self.print_pkt, self.print_only_racing, self.print_only_harmful)
    t4 = time.time()
    self.graph.store_traces(self.results_dir)
    t5 = time.time()
    packet_races = self.graph.find_inconsistent()
    for trace, races, just_first in packet_races:
      self.graph.print_racing_packet_trace(self.results_dir, trace, races, just_first)
    self.graph.find_inconsistent_updates()
    t6 = time.time()

    print "Number of packet inconsistencies: ", len(packet_races)

    print "Done. Time elapsed: "+(str(t4-t0))+"s"
    print "load_trace: "+(str(t1-t0))+"s"
    print "detect_races: "+(str(t2-t1))+"s"
    print "print_races: "+(str(t3-t2))+"s"
    print "store_graph: "+(str(t4-t3))+"s"
    print "Extracting Packet traces time: "+ (str(t5 - t4)) + "s"
    print "Finding inconsistent traces time: "+ (str(t6 - t5)) + "s"


def auto_int(x):
  return int(x, 0)


if __name__ == '__main__':
  parser = argparse.ArgumentParser()
  parser.add_argument('trace_file')
  parser.add_argument('--pkt', dest='print_pkt', action='store_true', default=False,
                      help="Print packet headers in the graph")
  parser.add_argument('--racing', dest='print_only_racing', action='store_true', default=False,
                      help="Print only races in the graph")
  parser.add_argument('--harmful', dest='print_only_harmful', action='store_true', default=False,
                      help="Print only harmful races (lines) in the graph")
  parser.add_argument('--hbt', dest='hbt', action='store_true', default=False,
                      help="Add HB edges based on tqime")
  parser.add_argument('--rw_delta', dest='rw_delta', default=5, type=int,
                      help="delta time (in secs) for adding HB edges based on time")
  parser.add_argument('--ww_delta', dest='ww_delta', default=5, type=int,
                      help="delta time (in secs) for adding HB edges based on time")
  parser.add_argument('--filter_rw', dest='filter_rw', action='store_true', default=False,
                      help="Filter Read/Write operations with HB relations")
  parser.add_argument('--ignore_ethertypes', dest='ignore_ethertypes', nargs='*',
                      type=auto_int, default=[ethernet.LLDP_TYPE, 0x8942],
                      help='Ether types to ignore from the graph')
  parser.add_argument('--no-race', dest='no_race', action='store_true', default=False,
                      help="Don't add edge between racing events in the graph")
  parser.add_argument('--alt-barr', dest='alt_barr', action='store_true', default=False,
                      help="Use alternative barrier rules for purely reactive controllers")


  args = parser.parse_args()
  main = Main(args.trace_file, args.print_pkt, args.print_only_racing, args.print_only_harmful,
              add_hb_time=args.hbt, rw_delta=args.rw_delta, ww_delta=args.ww_delta,
              filter_rw=args.filter_rw, ignore_ethertypes=args.ignore_ethertypes,
              no_race=args.no_race, alt_barr=args.alt_barr)
  main.run()<|MERGE_RESOLUTION|>--- conflicted
+++ resolved
@@ -288,7 +288,6 @@
         self._rule_04b_alternative_barrier_post(self.g.node[i]['event'])
         
   def _rule_05_flow_removed(self, event):
-<<<<<<< HEAD
     '''
     ofp_flow_removed messages are issued when:
     
@@ -424,22 +423,6 @@
     # code here
     #
     
-    
-    
-=======
-    # TODO(jm): This is not correct. Flow removed messages do not necessarily contain the exact same flowmod message as was installed.
-    # TODO(jm): Rather, we should match only on (match, cookie, priority), not also on actions
-    #          and also only consider flow mods where the OFPFF_SEND_FLOW_REM flag was set
-    if event.type == 'HbMessageHandle' and event.msg_type_str == "OFPT_FLOW_REMOVED":
-      search_key = (event.dpid, event.msg_flowmod)
-      # TODO(jm): here: check for all self.events_flowmod_by_dpid_match, generate search_key2 by removing actions and then compare
-      # TODO(jm): better yet, add a new self.events_flowremoved_mcp_by_dpid_match dict  
-      if search_key in self.events_flowmod_by_dpid_match:
-        for other in self.events_flowmod_by_dpid_match[search_key]:
-          self._add_edge(other, event, rel='flow_removed')
-          # do not remove, one flow mod could have installed multiple rules
->>>>>>> 531bf2ae
-
   def _rule_06_time_rw(self, event):
     if type(event) not in [HbPacketHandle]:
       return
