--- conflicted
+++ resolved
@@ -1361,7 +1361,6 @@
       gc.collect()
       print 'Memory usage: %s (kb)' % resource.getrusage(resource.RUSAGE_SELF).ru_maxrss
     else:
-<<<<<<< HEAD
       self.graph.load_trace(self.filename)
       gc.collect()
       print 'Memory usage: %s (kb)' % resource.getrusage(resource.RUSAGE_SELF).ru_maxrss
@@ -1377,155 +1376,7 @@
       gc.collect()
       print 'Memory usage: %s (kb)' % resource.getrusage(resource.RUSAGE_SELF).ru_maxrss
       t2 = time.time()
-=======
-      covered_races = dict()
-    t6 = time.time()
-
-    packet_races, inconsistent_packet_traces, \
-           inconsistent_packet_traces_covered, \
-           inconsistent_packet_entry_version, summarized = \
-      self.graph.find_per_packet_inconsistent(covered_races, True)
-    t7 = time.time()
-
-    racing_versions, racing_versions_tuples = self.graph.find_inconsistent_updates()
-    t8 = time.time()
-    
-    if not self.no_dot_files:
-      self.graph.store_traces(self.results_dir, print_packets=True, subgraphs=packet_traces)
-      self.graph.store_graph(self.output_filename, self.print_pkt, self.print_only_racing, self.print_only_harmful)
-   
-      # Print traces
-      for trace, races in packet_races:
-        self.graph.print_racing_packet_trace(trace, races, label='race', show_covered=False)
-      for trace, races, _ in inconsistent_packet_traces:
-        self.graph.print_racing_packet_trace(trace, races, label='inconsistent')
-      for trace, races, _ in inconsistent_packet_traces_covered:
-        self.graph.print_racing_packet_trace(trace, races, label='covered')
-      for trace, races, _ in inconsistent_packet_entry_version:
-        self.graph.print_racing_packet_trace(trace, races, label='entry')
-      for trace, races, _ in summarized:
-        self.graph.print_racing_packet_trace(trace, races, label='summarized')
-      self.graph.save_races_graph(self.print_pkt)
-
-#     self.graph.print_versions(versions)
-#     self.graph.print_covered_races()
-
-    print "Number of packet traces with races:", len(packet_races)
-    print "Number of packet inconsistencies: ", len(inconsistent_packet_traces)
-    print "Number of packet inconsistencies that are actually consistent (covered): ", len(inconsistent_packet_traces_covered)
-    print "Number of packet inconsistencies the first race is already inconsistent: ", len(inconsistent_packet_entry_version)
-    print "Number of packet inconsistencies after trimming repeated races: ", len(summarized)
-    print "Number of packet inconsistent updates: ", len(racing_versions)
-    print "Number of races: ", self.graph.race_detector.total_races
-    print "Number of races filtered by time: ", self.graph.race_detector.total_time_filtered_races
-    print "Number of commuting races: ", len(self.graph.race_detector.races_commute)
-    print "Number of harmful races: ", len(self.graph.race_detector.races_harmful)
-    print "Number of covered races: ", self.graph.race_detector.total_covered
-    print "Number of versions:", len(versions)
-    print "Inconsistent updates:", len(racing_versions_tuples)
-
-    load_time = t1 - t0
-    detect_races_time = t2 - t1
-    extract_traces_time = t3 - t2
-    find_reactive_cmds_time = t4 - t3
-    find_proactive_cmds_time = t5 - t4
-    find_covered_races_time = t6 - t5
-    per_packet_inconsistent_time = t7 - t6
-    find_inconsistent_update_time = t8 - t7
-
-
-
-    t_final = time.time()
-    total_time = t_final - t0
-    print "Done. Time elapsed:",total_time,"s"
-    print "load_trace:", load_time, "s"
-    print "detect_races:", detect_races_time, "s"
-    print "extract_traces_time:", extract_traces_time, "s"
-    print "find_reactive_cmds_time:", find_reactive_cmds_time, "s"
-    print "find_proactive_cmds_time:", find_proactive_cmds_time, "s"
-    print "find_covered_races_time:", find_covered_races_time, "s"
-    print "per_packet_inconsistent_time:", per_packet_inconsistent_time, "s"
-    print "find_inconsistent_update_time:", find_inconsistent_update_time, "s"
-    #print "print_races:"+(str(t3-t2))+"s"
-    #print "store_graph:"+(str(t4-t3))+"s"
-    #print "Extracting Packet traces time: "+ (str(t5 - t4)) + "s"
-    #print "Finding inconsistent traces time: "+ (str(t6 - t5)) + "s"
-
-
-    # Printing dat file
-    hbt = self.add_hb_time
-    rw_delta = self.rw_delta if self.add_hb_time else 'inf'
-    ww_delta = self.ww_delta if self.add_hb_time else 'inf'
-    file_name = "results_hbt_%s_altbarr_%s_dep_%s_rw_%s_ww_%s.dat" % (hbt, self.alt_barr, self.data_deps, rw_delta, ww_delta)
-    file_name = os.path.join(self.results_dir, file_name)
-    timings_file_name = "timings_hbt_%s_altbarr_%s_dep_%s_rw_%s_ww_%s.dat" % (hbt, self.alt_barr, self.data_deps, rw_delta, ww_delta)
-    timings_file_name = os.path.join(self.results_dir, timings_file_name)
-
-
-    num_writes = len(self.graph.race_detector.write_operations)
-    num_read = len(self.graph.race_detector.read_operations)
-    num_ops = num_writes + num_read
-
-    num_harmful = self.graph.race_detector.total_harmful
-    num_commute = self.graph.race_detector.total_commute
-    num_races = self.graph.race_detector.total_races
-    num_time_filtered_races = self.graph.race_detector.total_time_filtered_races
-    num_covered = self.graph.race_detector.total_covered
-
-    num_time_edges = self.graph.race_detector.time_edges_counter
-
-    num_per_pkt_races = len(packet_races)
-    num_per_pkt_inconsistent = len(inconsistent_packet_traces)
-    num_per_pkt_inconsistent_covered = len(inconsistent_packet_traces_covered)
-    num_per_pkt_entry_version_race = len(inconsistent_packet_entry_version)
-    num_per_pkt_inconsistent_no_repeat = len(summarized)
-
-    def write_general_info_to_file(f):
-      # General info
-      f.write('key,value\n')
-      f.write('rw_delta,%s\n' % rw_delta)
-      f.write('ww_delta,%s\n' % ww_delta)
-      f.write('alt_barr,%s\n' % self.alt_barr)
-      f.write('data_deps,%s\n' % self.data_deps)
-
-    with open(file_name, 'w') as f:
-      write_general_info_to_file(f)
-
-      # Operations
-      f.write('num_events,%d\n' % self.graph.g.number_of_nodes())
-      f.write('num_edges,%d\n' % self.graph.g.number_of_edges())
-      f.write('num_read,%d\n' % num_read)
-      f.write('num_writes,%d\n' % num_writes)
-      f.write('num_ops,%d\n' % num_ops)
-
-      # HB time edges
-      f.write('num_time_edges,%d\n' % num_time_edges)
-
-      # Races info
-      # One last check
-      assert num_races == num_commute + num_covered + num_harmful + num_time_filtered_races
-      f.write('num_races,%d\n' % num_races)
-      f.write('num_harmful,%d\n' % num_harmful)
-      f.write('num_commute,%d\n' % num_commute)
-      f.write('num_time_filtered_races,%d\n' % num_time_filtered_races)
-      f.write('num_covered,%d\n' % num_covered)
-
-      # Inconsistency
-      f.write('num_pkts,%d\n' % len(self.graph.host_sends))
-      assert len(self.graph.host_sends) >= num_per_pkt_races
-      assert num_per_pkt_races == num_per_pkt_inconsistent + num_per_pkt_inconsistent_covered + num_per_pkt_entry_version_race
-      f.write('num_per_pkt_races,%d\n' % num_per_pkt_races)
-      f.write('num_per_pkt_inconsistent,%d\n' % num_per_pkt_inconsistent)
-      f.write('num_per_pkt_inconsistent_covered,%d\n' % num_per_pkt_inconsistent_covered)
-      f.write('num_per_pkt_entry_version_race,%d\n' % num_per_pkt_entry_version_race)
-      f.write('num_per_pkt_inconsistent_no_repeat,%d\n' % num_per_pkt_inconsistent_no_repeat)
-      f.write('num_versions,%d\n' % len(versions))
-      f.write('num_racing_versions,%d\n' % len(racing_versions_tuples))
-
-    with open(timings_file_name, 'w') as f:
-      write_general_info_to_file(f)
->>>>>>> 0ec0c4c7
-      
+            
       packet_traces = self.graph.extract_traces(self.graph.g)
       t3 = time.time()
   
