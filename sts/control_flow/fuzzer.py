--- conflicted
+++ resolved
@@ -201,14 +201,9 @@
     if self.delay_flow_mods:
       for switch in self.simulation.topology.switches:
         assert(isinstance(switch, FuzzSoftwareSwitch))
-<<<<<<< HEAD
         if self.delay_flow_mods:
           switch.use_delayed_commands()
           switch.randomize_flow_mods()
-=======
-        switch.use_delayed_commands()
-        switch.randomize_flow_mods()
->>>>>>> f3da5414
     return self.loop()
 
   def loop(self):
